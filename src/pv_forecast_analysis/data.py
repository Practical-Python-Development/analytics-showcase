"""Dataset interactions."""

from pathlib import Path

import datetime as dt

import pytz

import pandas as pd
import numpy as np
import random
from datetime import datetime, timedelta

FORECAST_FILE_DATE_FORMAT = "%Y%m%d"

DATA_PATH = Path(__file__).parent.parent.parent / "data"

MASTER_DATA_FILE = "solar_plants_master_data.csv"
MEASUREMENT_FILE = "solar_actual_measurements.csv"
FORECAST_FILE_TEMPLATE = "solar_forecasts_{date}.csv"

COL_TSO = "TSO"
COL_CAPACITY = "Capacity_MW"
COL_PLANT = "Plant"
COL_TIMESTAMP = "timestamp"

TIMESTAMP_FORMAT = "%d.%m.%Y %H:%M"
LOCAL_TZ = pytz.timezone("Europe/Berlin")


def _load_timeseries_file(timeseries_file_path: Path) -> pd.DataFrame:
    """
    Load timeseries file and transform accordingly.

    :param timeseries_file_path: path
    :return:
    """
    timeseries = pd.read_csv(timeseries_file_path)
    timeseries[COL_TIMESTAMP] = pd.to_datetime(
        timeseries[COL_TIMESTAMP], format=TIMESTAMP_FORMAT
    ).dt.tz_localize(LOCAL_TZ, ambiguous="infer")
    timeseries = timeseries.set_index(COL_TIMESTAMP)
    return timeseries


def load_forecast(date: dt.date) -> pd.DataFrame:
    """
    Load PV forecasts.

    :param date: of forecast
    :return: forecast from `date`
    """
    forecast_file_path = DATA_PATH / FORECAST_FILE_TEMPLATE.format(
        date=date.strftime(FORECAST_FILE_DATE_FORMAT)
    )
    return _load_timeseries_file(forecast_file_path)


def load_best_forecasts() -> pd.DataFrame:
    """Get best forecast for timestamp."""
    forecast_files = DATA_PATH.glob(FORECAST_FILE_TEMPLATE.format(date="*"))

    best_forecast = pd.DataFrame()
    for forecast_file in forecast_files:
        next_forecast = _load_timeseries_file(forecast_file)
        best_forecast = pd.concat(
            [
                best_forecast,
                next_forecast[~next_forecast.index.isin(best_forecast.index)],
            ]
        )
        best_forecast.update(next_forecast)

    return best_forecast


def load_measurement() -> pd.DataFrame:
    """Load PV measurements."""
    return _load_timeseries_file(DATA_PATH / MEASUREMENT_FILE)


def load_master_data() -> pd.DataFrame:
    """Load plant master data."""
    return pd.read_csv(DATA_PATH / MASTER_DATA_FILE)


def _generate_error(length: int):
    """Generate error worsening to the end."""
    # Parameters
    num_timesteps = length
    base_error = 0.02  # 2% base error
    max_error = 0.20  # 20% max error on last day

    # Generate smooth error function
    time = np.arange(num_timesteps)  # Time index
    growth_factor = np.linspace(base_error, max_error, num_timesteps)  # Linear growth
    smooth_error = growth_factor * np.sin(time / random.uniform(25, 75))

    return smooth_error


def _solar_generation(hour, minute, capacity):
    """Simulates solar power output based on the hour of the day."""
    qh = hour * 4 + minute // 15
    peak_factor = np.sin((qh - 24) / 48 * np.pi)  # Peak around noon (hour 12)
    return max(
        0, capacity * peak_factor * np.random.uniform(0.8, 1.2)
    )  # Add variability


def _generate_data() -> None:
    """Generate master data, measurements and forecast files."""
    DATA_PATH.mkdir(parents=True, exist_ok=True)

    # Set seed for reproducibility
    np.random.seed(42)
    # Parameters
    num_plants = 40
    capacity_range = (1, 100)  # MW
    start_time = LOCAL_TZ.localize(datetime(2024, 10, 18))
    end_time = start_time + timedelta(days=8)
    freq_minutes = 15
    forecast_days = 5
    tsos = ["TSO_A", "TSO_B", "TSO_C", "TSO_D"]

    # Generate master data file
    plants = [f"Plant_{i:02d}" for i in range(1, num_plants + 1)]
    capacities = [round(random.uniform(*capacity_range), 1) for _ in range(num_plants)]
    plant_tso = [random.choice(tsos) for _ in range(num_plants)]
    master_data = pd.DataFrame(
        {COL_PLANT: plants, COL_CAPACITY: capacities, COL_TSO: plant_tso}
    )
    master_data.to_csv(DATA_PATH / MASTER_DATA_FILE, index=False)

    # Generate actual measurements with DST handling
    timestamps = pd.date_range(
        start=start_time,
        end=end_time,
        freq=f"{freq_minutes}min",
        inclusive="left",
    )

    actual_data = []
    for plant, capacity in zip(plants, capacities):
        production = [
            _solar_generation(ts.hour, ts.minute, capacity) for ts in timestamps
        ]
        actual_data.extend(zip([plant] * len(timestamps), timestamps, production))

    actual_df = pd.DataFrame(actual_data, columns=["Plant", "Timestamp", "Actual_MW"])
    actual_df = actual_df.pivot(index="Timestamp", columns="Plant", values="Actual_MW")
    actual_df.index.name = COL_TIMESTAMP
    actual_df.index += pd.Timedelta(days=8)  # move to dst period
    actual_df = pd.concat([actual_df, actual_df.iloc[-4:]]).set_index(
        pd.date_range(
            start=min(actual_df.index),
            freq=f"{freq_minutes}min",
            periods=len(actual_df) + 4,
        )
    )
    export_actual_df = actual_df.copy(deep=True)
    export_actual_df = export_actual_df.set_index(
        export_actual_df.index.strftime(TIMESTAMP_FORMAT)
    )
    export_actual_df.index.name = COL_TIMESTAMP
    export_actual_df.round(3).to_csv(DATA_PATH / MEASUREMENT_FILE)

    # Generate forecasts with worsening accuracy
    for day in range((end_time - start_time).days):
        start = min(actual_df.index) + timedelta(days=day)
        end = start + timedelta(days=forecast_days)

        forecast_data = actual_df[start:end].copy(deep=True)
        if start + timedelta(days=forecast_days - 1) not in forecast_data.index:
            break
        for plant in forecast_data.columns:
            error = _generate_error(len(forecast_data))
            forecast_data[plant] *= 1 - error

        export_forecast_data = forecast_data.copy(deep=True)
        export_forecast_data = export_forecast_data.set_index(
            export_forecast_data.index.strftime(TIMESTAMP_FORMAT)
        )
        export_forecast_data.index.name = COL_TIMESTAMP
        file_name = FORECAST_FILE_TEMPLATE.format(
            date=start.strftime(FORECAST_FILE_DATE_FORMAT)
        )
        export_forecast_data.round(3).to_csv(DATA_PATH / file_name)


<<<<<<< HEAD
if __name__ == "__main__":
    _generate_data()
=======
if __name__ == '__main__':
    # _generate_data()
    df = load_master_data()
    df = load_measurement()
    df = load_forecast(dt.date(2024, 10, 26))
    df = load_best_forecasts()
    print(df)
>>>>>>> e43bda95
<|MERGE_RESOLUTION|>--- conflicted
+++ resolved
@@ -188,15 +188,10 @@
         export_forecast_data.round(3).to_csv(DATA_PATH / file_name)
 
 
-<<<<<<< HEAD
-if __name__ == "__main__":
+if __name__ == '__main__':
     _generate_data()
-=======
-if __name__ == '__main__':
-    # _generate_data()
-    df = load_master_data()
-    df = load_measurement()
-    df = load_forecast(dt.date(2024, 10, 26))
-    df = load_best_forecasts()
-    print(df)
->>>>>>> e43bda95
+    # df = load_master_data()
+    # df = load_measurement()
+    # df = load_forecast(dt.date(2024, 10, 26))
+    # df = load_best_forecasts()
+    # print(df)